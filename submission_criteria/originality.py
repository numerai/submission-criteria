# System
"""Originality Checking."""
import logging
import functools
from threading import Lock

# Third Party
from scipy.stats.stats import pearsonr
import numpy as np
import pandas as pd

# First Party
import submission_criteria.common as common

lock = Lock()


@functools.lru_cache(maxsize=2048)
def get_submission(db_manager, filemanager, submission_id):
    """Gets the submission file from S3

    Parameters:
    -----------
    db_manager: DatabaseManager
        DB data access object that has read and write functions to NoSQL DB

    filemanager: FileManager
        S3 Bucket data access object for querying competition datasets

    submission_id : string
        The ID of the submission

    Returns:
    --------
    submission : ndarray
        2d array of the submission probabilities. First column is sorted by ID
        and second column is sorted by probability.
    """
    if not submission_id:
        return None

    s3_filename, _ = common.get_filename(db_manager.postgres_db, submission_id)
    try:

        local_files = filemanager.download([s3_filename])
        if len(local_files) != 1:
            logging.getLogger().info("Error looking for submission {}, found files {}".format(submission_id, local_files))
            return None

        local_file = local_files[0]
    except Exception:
        logging.getLogger().info("Could not get submission {} at S3 path {}".format(submission_id, s3_filename))
        return None

<<<<<<< HEAD
    df = pd.read_hdf(local_file, 'submission_data')
=======
    df = pd.read_csv(local_file)
>>>>>>> ea300fac
    assert "id" in df.columns, "No id column in submission {}".format(s3_filename)
    assert "probability" in df.columns, "No probability column in submission {}".format(s3_filename)

    df.sort_values("id", inplace=True)
    df = df["probability"]
    a = df.as_matrix()
    a_sorted = np.sort(a)

    # make a two-column numpy array: first column is sorted by id; second
    # column is sorted by probability
    a = a.reshape(-1, 1)
    a_sorted = a_sorted.reshape(-1, 1)
    a = np.hstack((a, a_sorted))

    return a


def original(submission1, submission2, threshold=0.05):
    """Determines if two submissions are original

    Paramters:
    ----------
    submission1, submission2 : 1-D ndarrays
        Submission arrays that will be used in the Kolmogorov-Smirnov statistic
    threshold : float, optional, default: 0.05
        threshold in which the originality_score must be greater than to be "original"

    Returns:
    --------
    original : bool
        boolean value that indicates if a submission is original
    """
    score = originality_score(submission1, submission2)
    return score > threshold


# this function is taken from scipy (ks_2samp) and modified and so falls
# under their BSD license
def originality_score(data1, data2):
    """
    Computes the Kolmogorov-Smirnov statistic on 2 samples.

    This is a two-sided test for the null hypothesis that 2 independent samples
    are drawn from the same continuous distribution.

    Warning: data1 and data2 are assumed sorted in ascending order.

    Parameters
    ----------
    data1, data2 : ndarray
        Two arrays of sample observations assumed to be drawn from a
        continuous distribution. Arrays must be of the same size. data1 and
        data2 are assumed sorted in ascending order.

    Returns
    -------
    statistic : float
        KS statistic
    """

    # data1 and date2 are assumed sorted in ascending order
    n1 = data1.shape[0]
    n2 = data2.shape[0]
    if n1 != n2:
        raise ValueError("`data1` and `data2` must have the same length")

    # the following commented out line is slower than the two after it
    # cdf1 = np.searchsorted(data1, data_all, side='right') / (1.0*n1)
    cdf1 = np.searchsorted(data1, data2, side='right')
    cdf1 = np.concatenate((np.arange(n1) + 1, cdf1)) / (1.0 * n1)

    # the following commented out line is slower than the two after it
    # cdf2 = np.searchsorted(data2, data_all, side='right') / (1.0*n2)
    cdf2 = np.searchsorted(data2, data1, side='right')
    cdf2 = np.concatenate((cdf2, np.arange(n1) + 1)) / (1.0 * n2)

    d = np.max(np.absolute(cdf1 - cdf2))

    return d


def is_almost_unique(submission_data, submission, db_manager, filemanager, is_exact_dupe_thresh, is_similar_thresh, max_similar_models):
    """Determines how similar/exact a submission is to all other submission for the competition round

    Paramters:
    ----------
    submission_data : dictionary
        Submission metadata containing the submission_id and the user associated to the submission

    submission : ndarray
        Submission data that contains the probabilities for the competition
        data. The array is 2d. First column is sorted by ID and second column
        is sorted by probability.

    db_manager : DatabaseManager
        DB data access object that has read and write functions to NoSQL DB

    filemanager : FileManager
        S3 Bucket data access object for querying competition datasets

    is_exact_dupe_thresh :
        Threshold for determining if a submission is and exact duplicate to another submission

    is_similar_thresh :
        Similarity threshold that determines if a submission is too similar and counts against the submissions originality

    max_similar_models :
        The max number of models that a submission is allow to be similar to

    Returns:
    --------
    bool
        Whether the submission data is considered to be original or not
    """
    num_similar_models = 0
    is_original = True
    similar_models = []
    is_not_a_constant = np.std(submission[:, 0]) > 0

    date_created = db_manager.get_date_created(submission_data['submission_id'])

    get_others = db_manager.get_everyone_elses_recent_submssions

    # first test correlations
    for user_sub in get_others(submission_data["round_id"],
                               submission_data["user_id"], date_created):

        with lock:
            other_submission = get_submission(db_manager, filemanager,
                                              user_sub["id"])
        if other_submission is None:
            continue

        if is_not_a_constant and np.std(other_submission[:, 0]) > 0:
            correlation = pearsonr(submission[:, 0], other_submission[:, 0])[0]
            if np.abs(correlation) > 0.95:
                msg = "Found a highly correlated submission {} with score {}".format(user_sub["id"], correlation)
                logging.getLogger().info(msg)
                is_original = False
                break

    # only run KS test if correlation test passes
    if is_original:
        for user_sub in get_others(submission_data["round_id"],
                                   submission_data["user_id"], date_created):

            with lock:
                other_submission = get_submission(db_manager, filemanager,
                                                  user_sub["id"])
            if other_submission is None:
                continue

            score = originality_score(submission[:, 1], other_submission[:, 1])
            if score < is_exact_dupe_thresh:
                logging.getLogger().info("Found a duplicate submission {} with score {}".format(user_sub["id"], score))
                is_original = False
                break
            if score <= is_similar_thresh:
                num_similar_models += 1
                similar_models.append(user_sub["id"])
                if num_similar_models >= max_similar_models:
                    logging.getLogger().info("Found too many similar models. Similar models were {}".format(similar_models))
                    is_original = False
                    break

    return is_original


def submission_originality(submission_data, db_manager, filemanager):
    """Pulls submission data from DB and determines the originality score and will update the submissions originality score

    This checks a few things
        1. If the current submission is similar to the previous submission, we give it the same originality score
        2. Otherwise, we check that it is sufficently unique. To check this we see if it is A. Almost identitical to
        any other submission or B. Very similar to a handful of other models.

    Parameters:
    -----------
    submission_data : dictionary
        Metadata about the submission pulled from the queue

    db_manager : DatabaseManager
        DB data access object that has read and write functions to DB

    filemanager : FileManager
        S3 Bucket data access object for querying competition datasets
    """
    query = "SELECT round_id, user_id FROM submissions WHERE id='{}'".format(submission_data["submission_id"])
    cursor = db_manager.postgres_db.cursor()
    cursor.execute(query)
    results = cursor.fetchone()
    cursor.close()
    submission_data["round_id"] = results[0]
    submission_data["user_id"] = results[1]
    logging.getLogger().info("Scoring user_id {} submission_id {}".format(submission_data["user_id"], submission_data['submission_id']))

    with lock:
        submission = get_submission(db_manager, filemanager, submission_data['submission_id'])

    if submission is None:
        logging.getLogger().info("Couldn't find submission {}".format(submission_data['submission_id']))
        return

    is_exact_dupe_thresh = 0.005
    is_similar_thresh = 0.03
    max_similar_models = 1

    is_original = is_almost_unique(submission_data, submission, db_manager, filemanager, is_exact_dupe_thresh, is_similar_thresh, max_similar_models)
    db_manager.write_originality(submission_data['submission_id'], is_original)<|MERGE_RESOLUTION|>--- conflicted
+++ resolved
@@ -52,11 +52,9 @@
         logging.getLogger().info("Could not get submission {} at S3 path {}".format(submission_id, s3_filename))
         return None
 
-<<<<<<< HEAD
+
     df = pd.read_hdf(local_file, 'submission_data')
-=======
-    df = pd.read_csv(local_file)
->>>>>>> ea300fac
+
     assert "id" in df.columns, "No id column in submission {}".format(s3_filename)
     assert "probability" in df.columns, "No probability column in submission {}".format(s3_filename)
 
